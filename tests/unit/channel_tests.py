--- conflicted
+++ resolved
@@ -1120,12 +1120,6 @@
         header_value = frame.Header(1, 10, spec.BasicProperties())
         body_value = frame.Body(1, b'0123456789')
         self.obj._on_return(method_value, header_value, body_value)
-<<<<<<< HEAD
-        self.obj.callbacks.process.assert_called_with(
-            self.obj.channel_number, '_on_return', self.obj,
-            (self.obj, method_value.method, header_value.properties,
-             body_value))
-=======
         self.obj.callbacks.process.assert_called_with(self.obj.channel_number,
                                                       '_on_return',
                                                       self.obj,
@@ -1133,7 +1127,6 @@
                                                       method_value.method,
                                                       header_value.properties,
                                                       body_value)
->>>>>>> b5f52fb8
 
     @mock.patch('logging.Logger.warning')
     def test_onreturn_warning(self, warning):
