--- conflicted
+++ resolved
@@ -1229,16 +1229,11 @@
             self.closing = (method_frame.method.reply_code,
                             method_frame.method.reply_text)
 
-<<<<<<< HEAD
         # Save the codes because self.closing gets reset by _adapter_disconnect
         reply_code, reply_text = self.closing
 
         # Stop the heartbeat checker if it exists
-        if self.heartbeat:
-            self.heartbeat.stop()
-=======
         self._remove_heartbeat()
->>>>>>> 8fe6bddb
 
         # If this did not come from the connection adapter, close the socket
         if not from_adapter:
