0.10.0
======

First changelog.

High-level summary of notable changes:
* python 3.x support
* Refactoring of SelectConnection ioloop
* This major release contains certain non-backward-compatible API changes as
  well as significant performance improvements in the `BlockingConnection`
  adapter.
* Non-backward-compatible changes in `Channel.add_on_return_callback` callback's
  signature.
* The `AsynchoreConnection` adapter was retired

Details:

python 3.x: this release introduces python 3.x support. Tested on Python 3.3
and 3.4.

`AsynchoreConnection`: Retired this legacy adapter to reduce maintenance burden;
the recommended replacement is the `SelectConnection` adapter.

`SelectConnection`: ioloop was refactored for compatibility with other ioloops.

`Channel.add_on_return_callback`: The callback is now passed the individual
parameters channel, method, properties, and body instead of a tuple of those
values for congruence with other similar callbacks.

`BlockingConnection`: This adapter underwent a makeover under the hood and
gained significant performance improvements as well as ehnanced timer
resolution. It is now implemented as a client of the `SelectConnection` adapter.
Below is an overview of the `BlockingConnection` and `BlockingChannel` API
changes:
  * Recursion: the new implementation eliminates callback recursion that
    sometimes blew out the stack in the legacy implementation (e.g.,
    publish -> consumer_callback -> publish -> consumer_callback, etc.). While
    `BlockingConnection.process_data_events` and `BlockingConnection.sleep` may
    still be called from the scope of the blocking adapter's callbacks in order
    to process pending I/O, additional callbacks will be suppressed whenever
    `BlockingConnection.process_data_events` and `BlockingConnection.sleep` are
    nested in any combination; in that case, the callback information will be
    bufferred and dispatched once nesting unwinds and control returns to the
    level-zero dispatcher.
  * `BlockingConnection.connect`: this method was removed in favor of the
    constructor as the only way to establish connections; this reduces
    maintenance burden, while improving reliability of the adapter.
  * `BlockingConnection.process_data_events`: added the optional parameter
    `time_limit`.
  * `BlockingConnection.add_on_close_callback`: removed; legacy raised
    `NotImplementedError`.
  * `BlockingConnection.add_on_open_callback`: removed; legacy raised
    `NotImplementedError`.
  * `BlockingConnection.add_on_open_error_callback`: removed; legacy raised
    `NotImplementedError`.
  * `BlockingConnection.add_backpressure_callback`: not supported
  * `BlockingConnection.set_backpressure_multiplier`: not supported
<<<<<<< HEAD
  * `BlockingChannel.add_on_flow_callback`: not supported
  * `BlockingChannel.flow`: accepts single arg `active` and returns bool; legacy
    inherited asynchronous `Channel.flow` that accepted `callback` and `active`.
=======
  * `BlockingChannel.add_on_flow_callback`: not supported; per docstring in
    channel.py: "Note that newer versions of RabbitMQ will not issue this but
    instead use TCP backpressure".
  * `BlockingChannel.flow`: not supported
>>>>>>> 48042001
  * `BlockingChannel.force_data_events`: removed as it is no longer necessary
    following redesign of the adapter.
  * Removed the `nowait` parameter from `BlockingChannel` methods, forcing
    `nowait=False` (former API default) in the implementation; this is more
    suitable for the blocking nature of the adapter and its error-reporting
    strategy; this concerns the following methods: `basic_cancel`,
    `confirm_delivery`, `exchange_bind`, `exchange_declare`, `exchange_delete`,
    `exchange_unbind`, `queue_bind`, `queue_declare`, `queue_delete`, and
    `queue_purge`.
  * `BlockingChannel.basic_cancel`: returns a sequence instead of None; for a
    `no_ack=True` consumer, `basic_cancel` returns a sequence of pending
    messages that arrived before broker confirmed the cancellation.
  * `BlockingChannel.consume`: added new optional kwargs `arguments` and
    `inactivity_timeout`. Also, raises ValueError if the consumer creation
    parameters don't match those used to create the existing queue consumer
    generator, if any; this happens when you break out of the consume loop, then
    call `BlockingChannel.consume` again with different consumer-creation args
    without first cancelling the previous queue consumer generator via
    `BlockingChannel.cancel`. The legacy implementation would silently resume
    consuming from the existing queue consumer generator even if the subsequent
    `BlockingChannel.consume` was invoked with a different queue name, etc.
  * `BlockingChannel.cancel`: returns 0; the legacy implementation tried to
    return the number of requeued messages, but this number was not accurate
    as it didn't include the messages returned by the Channel class; this count
    is not generally useful, so returning 0 is a reasonable replacement.
  * `BlockingChannel.open`: removed in favor of having a single mechanism for
    creating a channel (`BlockingConnection.channel`); this reduces maintenance
    burden, while improving reliability of the adapter.
  * `BlockingChannel.confirm_delivery`: raises UnroutableError when unroutable
    messages that were sent prior to this call are returned before we receive
    Confirm.Select-ok.
  * `BlockingChannel.basic_publish: always returns True when delivery
    confirmation is not enabled (publisher-acks = off); the legacy implementation
    returned a bool in this case if `mandatory=True` to indicate whether the
    message was delivered; however, this was non-deterministic, because
    Basic.Return is asynchronous and there is no way to know how long to wait
    for it or its absence. The legacy implementation returned None when
    publishing with publisher-acks = off and `mandatory=False`. The new
    implementation always returns True when publishing while
    publisher-acks = off.
  * `BlockingChannel.publish`: a new alternate method (vs. `basic_publish`) for
     publishing a message with more detailed error reporting via UnroutableError
     and NackError exceptions.
  * `BlockingChannel.start_consuming`: raises pika.exceptions.RecursionError if
    called from the scope of a `BlockingConnection` or `BlockingChannel`
    callback.
  * `BlockingChannel.get_waiting_message_count`: new method; returns the number
    of messages that may be retrieved from the current queue consumer generator
    via `BasicChannel.consume` without blocking.<|MERGE_RESOLUTION|>--- conflicted
+++ resolved
@@ -55,16 +55,10 @@
     `NotImplementedError`.
   * `BlockingConnection.add_backpressure_callback`: not supported
   * `BlockingConnection.set_backpressure_multiplier`: not supported
-<<<<<<< HEAD
-  * `BlockingChannel.add_on_flow_callback`: not supported
-  * `BlockingChannel.flow`: accepts single arg `active` and returns bool; legacy
-    inherited asynchronous `Channel.flow` that accepted `callback` and `active`.
-=======
   * `BlockingChannel.add_on_flow_callback`: not supported; per docstring in
     channel.py: "Note that newer versions of RabbitMQ will not issue this but
     instead use TCP backpressure".
   * `BlockingChannel.flow`: not supported
->>>>>>> 48042001
   * `BlockingChannel.force_data_events`: removed as it is no longer necessary
     following redesign of the adapter.
   * Removed the `nowait` parameter from `BlockingChannel` methods, forcing
